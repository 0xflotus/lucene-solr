--- conflicted
+++ resolved
@@ -208,11 +208,7 @@
     }
   }
 
-<<<<<<< HEAD
-  public void updateDocument(Iterable<? extends IndexableField> doc, Term delTerm) throws IOException {
-=======
-  public void updateDocument(IndexDocument doc, Analyzer analyzer, Term delTerm) throws IOException, AbortingException {
->>>>>>> f75d3c5d
+  public void updateDocument(Iterable<? extends IndexableField> doc, Term delTerm) throws IOException, AbortingException {
     testPoint("DocumentsWriterPerThread addDocument start");
     if (doc instanceof Document) {
       Document doc2 = (Document) doc;
@@ -251,11 +247,7 @@
     finishDocument(delTerm);
   }
 
-<<<<<<< HEAD
-  public int updateDocuments(Iterable<? extends Iterable<? extends IndexableField>> docs, Term delTerm) throws IOException {
-=======
-  public int updateDocuments(Iterable<? extends IndexDocument> docs, Analyzer analyzer, Term delTerm) throws IOException, AbortingException {
->>>>>>> f75d3c5d
+  public int updateDocuments(Iterable<? extends Iterable<? extends IndexableField>> docs, Term delTerm) throws IOException, AbortingException {
     testPoint("DocumentsWriterPerThread addDocuments start");
     assert deleteQueue != null;
     if (INFO_VERBOSE && infoStream.isEnabled("DWPT")) {
