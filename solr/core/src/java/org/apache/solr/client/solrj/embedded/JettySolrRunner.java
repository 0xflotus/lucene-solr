/*
 * Licensed to the Apache Software Foundation (ASF) under one or more
 * contributor license agreements.  See the NOTICE file distributed with
 * this work for additional information regarding copyright ownership.
 * The ASF licenses this file to You under the Apache License, Version 2.0
 * (the "License"); you may not use this file except in compliance with
 * the License.  You may obtain a copy of the License at
 *
 *     http://www.apache.org/licenses/LICENSE-2.0
 *
 * Unless required by applicable law or agreed to in writing, software
 * distributed under the License is distributed on an "AS IS" BASIS,
 * WITHOUT WARRANTIES OR CONDITIONS OF ANY KIND, either express or implied.
 * See the License for the specific language governing permissions and
 * limitations under the License.
 */
package org.apache.solr.client.solrj.embedded;

import java.io.IOException;
import java.lang.invoke.MethodHandles;
import java.net.BindException;
import java.net.MalformedURLException;
import java.net.URL;
import java.util.ArrayList;
import java.util.EnumSet;
import java.util.LinkedList;
import java.util.List;
import java.util.Map;
import java.util.Properties;
import java.util.Random;
import java.util.concurrent.ExecutorService;
import java.util.concurrent.TimeUnit;
import java.util.concurrent.atomic.AtomicInteger;
import java.util.concurrent.atomic.AtomicLong;

import javax.servlet.DispatcherType;
import javax.servlet.Filter;
import javax.servlet.FilterChain;
import javax.servlet.FilterConfig;
import javax.servlet.ServletException;
import javax.servlet.ServletRequest;
import javax.servlet.ServletResponse;
import javax.servlet.http.HttpServlet;
import javax.servlet.http.HttpServletRequest;
import javax.servlet.http.HttpServletResponse;

import org.apache.solr.client.solrj.SolrClient;
import org.apache.solr.client.solrj.cloud.SocketProxy;
import org.apache.solr.client.solrj.impl.HttpSolrClient;
import org.apache.solr.common.util.ExecutorUtil;
import org.apache.solr.common.util.SolrjNamedThreadFactory;
import org.apache.solr.common.util.TimeSource;
import org.apache.solr.core.CoreContainer;
import org.apache.solr.servlet.SolrDispatchFilter;
<<<<<<< HEAD
import org.eclipse.jetty.alpn.server.ALPNServerConnectionFactory;
import org.eclipse.jetty.http2.HTTP2Cipher;
import org.eclipse.jetty.http2.server.HTTP2CServerConnectionFactory;
import org.eclipse.jetty.http2.server.HTTP2ServerConnectionFactory;
=======
import org.apache.solr.util.TimeOut;
>>>>>>> cbe9f822
import org.eclipse.jetty.server.Connector;
import org.eclipse.jetty.server.HttpConfiguration;
import org.eclipse.jetty.server.HttpConnectionFactory;
import org.eclipse.jetty.server.SecureRequestCustomizer;
import org.eclipse.jetty.server.Server;
import org.eclipse.jetty.server.ServerConnector;
import org.eclipse.jetty.server.SslConnectionFactory;
import org.eclipse.jetty.server.handler.gzip.GzipHandler;
import org.eclipse.jetty.server.session.DefaultSessionIdManager;
import org.eclipse.jetty.servlet.FilterHolder;
import org.eclipse.jetty.servlet.ServletContextHandler;
import org.eclipse.jetty.servlet.ServletHolder;
import org.eclipse.jetty.servlet.Source;
import org.eclipse.jetty.util.component.LifeCycle;
import org.eclipse.jetty.util.ssl.SslContextFactory;
import org.eclipse.jetty.util.thread.QueuedThreadPool;
import org.eclipse.jetty.util.thread.ReservedThreadExecutor;
import org.slf4j.Logger;
import org.slf4j.LoggerFactory;
import org.slf4j.MDC;

/**
 * Run solr using jetty
 * 
 * @since solr 1.3
 */
public class JettySolrRunner {

  private static final Logger log = LoggerFactory.getLogger(MethodHandles.lookup().lookupClass());

  private static final int THREAD_POOL_MAX_THREADS = 10000;
  // NOTE: needs to be larger than SolrHttpClient.threadPoolSweeperMaxIdleTime
  private static final int THREAD_POOL_MAX_IDLE_TIME_MS = 120000;
  
  Server server;

  volatile FilterHolder dispatchFilter;
  volatile FilterHolder debugFilter;

  private boolean waitOnSolr = false;
  private int jettyPort = -1;

  private final JettyConfig config;
  private final String solrHome;
  private final Properties nodeProperties;

  private volatile boolean startedBefore = false;

  private LinkedList<FilterHolder> extraFilters;

  private static final String excludePatterns = "/css/.+,/js/.+,/img/.+,/tpl/.+";

  private int proxyPort = -1;

  private final boolean enableProxy;

  private SocketProxy proxy;

  private String protocol;

  private String host;

  private volatile boolean started = false;

  public static class DebugFilter implements Filter {
    private static final Logger log = LoggerFactory.getLogger(MethodHandles.lookup().lookupClass());

    private AtomicLong nRequests = new AtomicLong();
    
    List<Delay> delays = new ArrayList<>();

    public long getTotalRequests() {
      return nRequests.get();

    }
    
    /**
     * Introduce a delay of specified milliseconds for the specified request.
     *
     * @param reason Info message logged when delay occurs
     * @param count The count-th request will experience a delay
     * @param delay There will be a delay of this many milliseconds
     */
    public void addDelay(String reason, int count, int delay) {
      delays.add(new Delay(reason, count, delay));
    }
    
    /**
     * Remove any delay introduced before.
     */
    public void unsetDelay() {
      delays.clear();
    }


    @Override
    public void init(FilterConfig filterConfig) throws ServletException { }

    @Override
    public void doFilter(ServletRequest servletRequest, ServletResponse servletResponse, FilterChain filterChain) throws IOException, ServletException {
      nRequests.incrementAndGet();
      executeDelay();
      filterChain.doFilter(servletRequest, servletResponse);
    }

    @Override
    public void destroy() { }
    
    private void executeDelay() {
      int delayMs = 0;
      for (Delay delay: delays) {
        this.log.info("Delaying "+delay.delayValue+", for reason: "+delay.reason);
        if (delay.counter.decrementAndGet() == 0) {
          delayMs += delay.delayValue;
        }        
      }

      if (delayMs > 0) {
        this.log.info("Pausing this socket connection for " + delayMs + "ms...");
        try {
          Thread.sleep(delayMs);
        } catch (InterruptedException e) {
          throw new RuntimeException(e);
        }
        this.log.info("Waking up after the delay of " + delayMs + "ms...");
      }
    }

  }

  /**
   * Create a new JettySolrRunner.
   *
   * After construction, you must start the jetty with {@link #start()}
   *
   * @param solrHome the solr home directory to use
   * @param context the context to run in
   * @param port the port to run on
   */
  public JettySolrRunner(String solrHome, String context, int port) {
    this(solrHome, JettyConfig.builder().setContext(context).setPort(port).build());
  }


  /**
   * Construct a JettySolrRunner
   *
   * After construction, you must start the jetty with {@link #start()}
   *
   * @param solrHome    the base path to run from
   * @param config the configuration
   */
  public JettySolrRunner(String solrHome, JettyConfig config) {
    this(solrHome, new Properties(), config);
  }
  
  /**
   * Construct a JettySolrRunner
   *
   * After construction, you must start the jetty with {@link #start()}
   *
   * @param solrHome            the solrHome to use
   * @param nodeProperties      the container properties
   * @param config         the configuration
   */
  public JettySolrRunner(String solrHome, Properties nodeProperties, JettyConfig config) {
    this(solrHome, nodeProperties, config, false);
  }

  /**
   * Construct a JettySolrRunner
   *
   * After construction, you must start the jetty with {@link #start()}
   *
   * @param solrHome            the solrHome to use
   * @param nodeProperties      the container properties
   * @param config         the configuration
   * @param enableProxy       enables proxy feature to disable connections
   */
  public JettySolrRunner(String solrHome, Properties nodeProperties, JettyConfig config, boolean enableProxy) {
    this.enableProxy = enableProxy;
    this.solrHome = solrHome;
    this.config = config;
    this.nodeProperties = nodeProperties;
    
    if (enableProxy) {
      try {
        proxy = new SocketProxy(0, config.sslConfig != null && config.sslConfig.isSSLMode());
      } catch (Exception e) {
        throw new RuntimeException(e);
      }
      setProxyPort(proxy.getListenPort());
    }

    this.init(this.config.port);
  }
  
  private void init(int port) {

    QueuedThreadPool qtp = new QueuedThreadPool();
    qtp.setMaxThreads(THREAD_POOL_MAX_THREADS);
    qtp.setIdleTimeout(THREAD_POOL_MAX_IDLE_TIME_MS);
    qtp.setReservedThreads(0);
    server = new Server(qtp);
    server.manage(qtp);
    server.setStopAtShutdown(config.stopAtShutdown);

    if (System.getProperty("jetty.testMode") != null) {
      // if this property is true, then jetty will be configured to use SSL
      // leveraging the same system properties as java to specify
      // the keystore/truststore if they are set unless specific config
      // is passed via the constructor.
      //
      // This means we will use the same truststore, keystore (and keys) for
      // the server as well as any client actions taken by this JVM in
      // talking to that server, but for the purposes of testing that should 
      // be good enough
      final SslContextFactory sslcontext = SSLConfig.createContextFactory(config.sslConfig);

      HttpConfiguration configuration = new HttpConfiguration();
      ServerConnector connector;
      if (sslcontext != null) {
        configuration.setSecureScheme("https");
        configuration.addCustomizer(new SecureRequestCustomizer());
        HttpConnectionFactory http1ConnectionFactory = new HttpConnectionFactory(configuration);

        if (config.onlyHttp1) {
          connector = new ServerConnector(server, new SslConnectionFactory(sslcontext,
              http1ConnectionFactory.getProtocol()),
              http1ConnectionFactory);
        } else {
          sslcontext.setProvider("Conscrypt");
          sslcontext.setCipherComparator(HTTP2Cipher.COMPARATOR);

          connector = new ServerConnector(server);
          SslConnectionFactory sslConnectionFactory = new SslConnectionFactory(sslcontext, "alpn");
          connector.addConnectionFactory(sslConnectionFactory);
          connector.setDefaultProtocol(sslConnectionFactory.getProtocol());

          HTTP2ServerConnectionFactory http2ConnectionFactory = new HTTP2ServerConnectionFactory(configuration);

          ALPNServerConnectionFactory alpn = new ALPNServerConnectionFactory(
              http2ConnectionFactory.getProtocol(),
              http1ConnectionFactory.getProtocol());
          alpn.setDefaultProtocol(http1ConnectionFactory.getProtocol());
          connector.addConnectionFactory(alpn);
          connector.addConnectionFactory(http1ConnectionFactory);
          connector.addConnectionFactory(http2ConnectionFactory);
        }
      } else {
        if (config.onlyHttp1) {
          connector = new ServerConnector(server, new HttpConnectionFactory(configuration));
        } else {
          connector = new ServerConnector(server, new HttpConnectionFactory(configuration),
              new HTTP2CServerConnectionFactory(configuration));
        }
      }

      connector.setReuseAddress(true);
      connector.setSoLingerTime(-1);
      connector.setPort(port);
      connector.setHost("127.0.0.1");
      connector.setIdleTimeout(THREAD_POOL_MAX_IDLE_TIME_MS);
      connector.setStopTimeout(0);
      server.setConnectors(new Connector[] {connector});
      server.setSessionIdManager(new DefaultSessionIdManager(server, new Random()));
    } else {
      HttpConfiguration configuration = new HttpConfiguration();
      ServerConnector connector = new ServerConnector(server, new HttpConnectionFactory(configuration));
      connector.setPort(port);
      connector.setSoLingerTime(-1);
      connector.setIdleTimeout(THREAD_POOL_MAX_IDLE_TIME_MS);
      server.setConnectors(new Connector[] {connector});
    }

    // Initialize the servlets
    final ServletContextHandler root = new ServletContextHandler(server, config.context, ServletContextHandler.SESSIONS);

    server.addLifeCycleListener(new LifeCycle.Listener() {

      @Override
      public void lifeCycleStopping(LifeCycle arg0) {
      }

      @Override
      public void lifeCycleStopped(LifeCycle arg0) {}

      @Override
      public void lifeCycleStarting(LifeCycle arg0) {

      }

      @Override
      public void lifeCycleStarted(LifeCycle arg0) {

        jettyPort = getFirstConnectorPort();
        int port = jettyPort;
        if (proxyPort != -1) port = proxyPort;
        nodeProperties.setProperty("hostPort", Integer.toString(port));
        nodeProperties.setProperty("hostContext", config.context);

        root.getServletContext().setAttribute(SolrDispatchFilter.PROPERTIES_ATTRIBUTE, nodeProperties);
        root.getServletContext().setAttribute(SolrDispatchFilter.SOLRHOME_ATTRIBUTE, solrHome);

        log.info("Jetty properties: {}", nodeProperties);

        debugFilter = root.addFilter(DebugFilter.class, "*", EnumSet.of(DispatcherType.REQUEST) );
        extraFilters = new LinkedList<>();
        for (Class<? extends Filter> filterClass : config.extraFilters.keySet()) {
          extraFilters.add(root.addFilter(filterClass, config.extraFilters.get(filterClass),
              EnumSet.of(DispatcherType.REQUEST)));
        }

        for (ServletHolder servletHolder : config.extraServlets.keySet()) {
          String pathSpec = config.extraServlets.get(servletHolder);
          root.addServlet(servletHolder, pathSpec);
        }
        dispatchFilter = root.getServletHandler().newFilterHolder(Source.EMBEDDED);
        dispatchFilter.setHeldClass(SolrDispatchFilter.class);
        dispatchFilter.setInitParameter("excludePatterns", excludePatterns);
        root.addFilter(dispatchFilter, "*", EnumSet.of(DispatcherType.REQUEST));
        
        synchronized (JettySolrRunner.this) {
          waitOnSolr = true;
          JettySolrRunner.this.notify();
        }
      }

      @Override
      public void lifeCycleFailure(LifeCycle arg0, Throwable arg1) {
        System.clearProperty("hostPort");
      }
    });

    // for some reason, there must be a servlet for this to get applied
    root.addServlet(Servlet404.class, "/*");
    GzipHandler gzipHandler = new GzipHandler();
    gzipHandler.setHandler(root);

    gzipHandler.setMinGzipSize(0);
    gzipHandler.setCheckGzExists(false);
    gzipHandler.setCompressionLevel(-1);
    gzipHandler.setExcludedAgentPatterns(".*MSIE.6\\.0.*");
    gzipHandler.setIncludedMethods("GET");

    server.setHandler(gzipHandler);
  }

  /**
   * @return the {@link SolrDispatchFilter} for this node
   */
  public SolrDispatchFilter getSolrDispatchFilter() { return (SolrDispatchFilter) dispatchFilter.getFilter(); }

  /**
   * @return the {@link CoreContainer} for this node
   */
  public CoreContainer getCoreContainer() {
    if (getSolrDispatchFilter() == null || getSolrDispatchFilter().getCores() == null) {
      return null;
    }
    return getSolrDispatchFilter().getCores();
  }

  public String getNodeName() {
    if (getCoreContainer() == null) {
      return null;
    }
    return getCoreContainer().getZkController().getNodeName();
  }

  public boolean isRunning() {
    return server.isRunning() && dispatchFilter != null && dispatchFilter.isRunning();
  }
  
  public boolean isStopped() {
    return (server.isStopped() && dispatchFilter == null) || (server.isStopped() && dispatchFilter.isStopped()
        && ((QueuedThreadPool) server.getThreadPool()).isStopped());
  }

  // ------------------------------------------------------------------------------------------------
  // ------------------------------------------------------------------------------------------------

  /**
   * Start the Jetty server
   *
   * If the server has been started before, it will restart using the same port
   *
   * @throws Exception if an error occurs on startup
   */
  public void start() throws Exception {
    start(true);
  }

  /**
   * Start the Jetty server
   *
   * @param reusePort when true, will start up on the same port as used by any
   *                  previous runs of this JettySolrRunner.  If false, will use
   *                  the port specified by the server's JettyConfig.
   *
   * @throws Exception if an error occurs on startup
   */
  public void start(boolean reusePort) throws Exception {
    // Do not let Jetty/Solr pollute the MDC for this thread
    Map<String, String> prevContext = MDC.getCopyOfContextMap();
    MDC.clear();
    
    log.info("Start Jetty (original configured port={})", this.config.port);
    
    try {
      int port = reusePort && jettyPort != -1 ? jettyPort : this.config.port;
      
      // if started before, make a new server
      if (startedBefore) {
        waitOnSolr = false;
        init(port);
      } else {
        startedBefore = true;
      }

      if (!server.isRunning()) {
        if (config.portRetryTime > 0) {
          retryOnPortBindFailure(config.portRetryTime, port);
        } else {
          server.start();
        }
      }
      synchronized (JettySolrRunner.this) {
        int cnt = 0;
        while (!waitOnSolr || !dispatchFilter.isRunning() || getCoreContainer() == null) {
          this.wait(100);
          if (cnt++ == 15) {
            throw new RuntimeException("Jetty/Solr unresponsive");
          }
        }
      }
      
      if (config.waitForLoadingCoresToFinishMs != null && config.waitForLoadingCoresToFinishMs > 0L) {
        waitForLoadingCoresToFinish(config.waitForLoadingCoresToFinishMs);
      }
      
      setProtocolAndHost();
      
      if (enableProxy) {
        if (started) {
          proxy.reopen();
        } else {
          proxy.open(getBaseUrl().toURI());
        }
      }    
      
    } finally {
      started  = true;
      if (prevContext != null)  {
        MDC.setContextMap(prevContext);
      } else {
        MDC.clear();
      }
    }
  }


  private void setProtocolAndHost() {
    String protocol = null;

    Connector[] conns = server.getConnectors();
    if (0 == conns.length) {
      throw new IllegalStateException("Jetty Server has no Connectors");
    }
    ServerConnector c = (ServerConnector) conns[0];

    protocol = c.getDefaultProtocol().startsWith("SSL") ? "https" : "http";

    this.protocol = protocol;
    this.host = c.getHost();
  }
  
  private void retryOnPortBindFailure(int portRetryTime, int port) throws Exception, InterruptedException {
    TimeOut timeout = new TimeOut(portRetryTime, TimeUnit.SECONDS, TimeSource.NANO_TIME);
    int tryCnt = 1;
    while (true) {
      try {
        log.info("Trying to start Jetty on port {} try number {} ...", port, tryCnt++);
        server.start();
        break;
      } catch (BindException e) {
        log.info("Port is in use, will try again until timeout of " + timeout);
        server.stop();
        Thread.sleep(3000);
        if (!timeout.hasTimedOut()) {
          continue;
        }
        
        throw e;
      }
    }
  }

  /**
   * Stop the Jetty server
   *
   * @throws Exception if an error occurs on shutdown
   */
  public void stop() throws Exception {
    // Do not let Jetty/Solr pollute the MDC for this thread
    Map<String,String> prevContext = MDC.getCopyOfContextMap();
    MDC.clear();
    try {
      Filter filter = dispatchFilter.getFilter();

      // we want to shutdown outside of jetty cutting us off
      SolrDispatchFilter sdf = getSolrDispatchFilter();
      ExecutorService customThreadPool = null;
      if (sdf != null) {
        customThreadPool = ExecutorUtil.newMDCAwareCachedThreadPool(new SolrjNamedThreadFactory("jettyShutDown"));

        sdf.closeOnDestroy(false);
//        customThreadPool.submit(() -> {
//          try {
//            sdf.close();
//          } catch (Throwable t) {
//            log.error("Error shutting down Solr", t);
//          }
//        });
        try {
          sdf.close();
        } catch (Throwable t) {
          log.error("Error shutting down Solr", t);
        }
      }

      QueuedThreadPool qtp = (QueuedThreadPool) server.getThreadPool();
      ReservedThreadExecutor rte = qtp.getBean(ReservedThreadExecutor.class);
      
      server.stop();

      if (server.getState().equals(Server.FAILED)) {
        filter.destroy();
        if (extraFilters != null) {
          for (FilterHolder f : extraFilters) {
            f.getFilter().destroy();
          }
        }
      }

      // stop timeout is 0, so we will interrupt right away
      while(!qtp.isStopped()) {
        qtp.stop();
        if (qtp.isStopped()) {
          Thread.sleep(50);
        }
      }
      
      // we tried to kill everything, now we wait for executor to stop
      qtp.setStopTimeout(Integer.MAX_VALUE);
      qtp.stop();
      qtp.join();
      
      if (rte != null) {
        // we try and wait for the reserved thread executor, but it doesn't always seem to work
        // so we actually set 0 reserved threads at creation
        
        rte.stop();
        
        TimeOut timeout = new TimeOut(30, TimeUnit.SECONDS, TimeSource.NANO_TIME);
        timeout.waitFor("Timeout waiting for reserved executor to stop.", ()
            -> rte.isStopped());
      }

      if (customThreadPool != null) {
        ExecutorUtil.shutdownAndAwaitTermination(customThreadPool);
      }

      do {
        try {
          server.join();
        } catch (InterruptedException e) {
          // ignore
        }
      } while (!server.isStopped());
      
    } finally {
      if (enableProxy) {
        proxy.close();
      }
      
      if (prevContext != null) {
        MDC.setContextMap(prevContext);
      } else {
        MDC.clear();
      }
    }
  }

  /**
   * Returns the Local Port of the jetty Server.
   * 
   * @exception RuntimeException if there is no Connector
   */
  private int getFirstConnectorPort() {
    Connector[] conns = server.getConnectors();
    if (0 == conns.length) {
      throw new RuntimeException("Jetty Server has no Connectors");
    }
    return ((ServerConnector) conns[0]).getLocalPort();
  }
  
  
  /**
   * Returns the Local Port of the jetty Server.
   * 
   * @exception RuntimeException if there is no Connector
   */
  public int getLocalPort() {
    return getLocalPort(false);
  }
  
  /**
   * Returns the Local Port of the jetty Server.
   * 
   * @param internalPort pass true to get the true jetty port rather than the proxy port if configured
   * 
   * @exception RuntimeException if there is no Connector
   */
  public int getLocalPort(boolean internalPort) {
    if (jettyPort == -1) {
      throw new IllegalStateException("You cannot get the port until this instance has started");
    }
    if (internalPort ) {
      return jettyPort;
    }
    return (proxyPort != -1) ? proxyPort : jettyPort;
  }
  
  /**
   * Sets the port of a local socket proxy that sits infront of this server; if set
   * then all client traffic will flow through the proxy, giving us the ability to
   * simulate network partitions very easily.
   */
  public void setProxyPort(int proxyPort) {
    this.proxyPort = proxyPort;
  }
  
  /**
   * Returns a base URL consisting of the protocol, host, and port for a
   * Connector in use by the Jetty Server contained in this runner.
   */
  public URL getBaseUrl() {
    try {
<<<<<<< HEAD
      Connector[] conns = server.getConnectors();
      if (0 == conns.length) {
        throw new IllegalStateException("Jetty Server has no Connectors");
      }
      ServerConnector c = (ServerConnector) conns[0];
      if (c.getLocalPort() < 0) {
        throw new IllegalStateException("Jetty Connector is not open: " + 
                                        c.getLocalPort());
      }
      protocol = c.getDefaultProtocol().equalsIgnoreCase("ssl")  ? "https" : "http";
      return new URL(protocol, c.getHost(), c.getLocalPort(), config.context);

=======
      return new URL(protocol, host, jettyPort, config.context);
    } catch (MalformedURLException e) {
      throw new RuntimeException(e);
    }
  }
  /**
   * Returns a base URL consisting of the protocol, host, and port for a
   * Connector in use by the Jetty Server contained in this runner.
   */
  public URL getProxyBaseUrl() {
    try {
      return new URL(protocol, host, getLocalPort(), config.context);
>>>>>>> cbe9f822
    } catch (MalformedURLException e) {
      throw new RuntimeException(e);
    }
  }

  public SolrClient newClient() {
    return new HttpSolrClient.Builder(getBaseUrl().toString()).build();
  }
  
  public SolrClient newClient(int connectionTimeoutMillis, int socketTimeoutMillis) {
    return new HttpSolrClient.Builder(getBaseUrl().toString())
        .withConnectionTimeout(connectionTimeoutMillis)
        .withSocketTimeout(socketTimeoutMillis)
        .build();
  }

  public DebugFilter getDebugFilter() {
    return (DebugFilter)debugFilter.getFilter();
  }

  // --------------------------------------------------------------
  // --------------------------------------------------------------

  /**
   * This is a stupid hack to give jetty something to attach to
   */
  public static class Servlet404 extends HttpServlet {
    @Override
    public void service(HttpServletRequest req, HttpServletResponse res)
        throws IOException {
      res.sendError(404, "Can not find: " + req.getRequestURI());
    }
  }

  /**
   * A main class that starts jetty+solr This is useful for debugging
   */
  public static void main(String[] args) {
    try {
      JettySolrRunner jetty = new JettySolrRunner(".", "/solr", 8983);
      jetty.start();
    } catch (Exception ex) {
      ex.printStackTrace();
    }
  }

  /**
   * @return the Solr home directory of this JettySolrRunner
   */
  public String getSolrHome() {
    return solrHome;
  }

  /**
   * @return this node's properties
   */
  public Properties getNodeProperties() {
    return nodeProperties;
  }

  private void waitForLoadingCoresToFinish(long timeoutMs) {
    if (dispatchFilter != null) {
      SolrDispatchFilter solrFilter = (SolrDispatchFilter) dispatchFilter.getFilter();
      CoreContainer cores = solrFilter.getCores();
      if (cores != null) {
        cores.waitForLoadingCoresToFinish(timeoutMs);
      } else {
        throw new IllegalStateException("The CoreContainer is not set!");
      }
    } else {
      throw new IllegalStateException("The dispatchFilter is not set!");
    }
  }
  
  static class Delay {
    final AtomicInteger counter;
    final int delayValue;
    final String reason;
    
    public Delay(String reason, int counter, int delay) {
      this.reason = reason;
      this.counter = new AtomicInteger(counter);
      this.delayValue = delay;
    }
  }

  public SocketProxy getProxy() {
    return proxy;
  }
}<|MERGE_RESOLUTION|>--- conflicted
+++ resolved
@@ -52,14 +52,11 @@
 import org.apache.solr.common.util.TimeSource;
 import org.apache.solr.core.CoreContainer;
 import org.apache.solr.servlet.SolrDispatchFilter;
-<<<<<<< HEAD
 import org.eclipse.jetty.alpn.server.ALPNServerConnectionFactory;
 import org.eclipse.jetty.http2.HTTP2Cipher;
 import org.eclipse.jetty.http2.server.HTTP2CServerConnectionFactory;
 import org.eclipse.jetty.http2.server.HTTP2ServerConnectionFactory;
-=======
 import org.apache.solr.util.TimeOut;
->>>>>>> cbe9f822
 import org.eclipse.jetty.server.Connector;
 import org.eclipse.jetty.server.HttpConfiguration;
 import org.eclipse.jetty.server.HttpConnectionFactory;
@@ -709,20 +706,6 @@
    */
   public URL getBaseUrl() {
     try {
-<<<<<<< HEAD
-      Connector[] conns = server.getConnectors();
-      if (0 == conns.length) {
-        throw new IllegalStateException("Jetty Server has no Connectors");
-      }
-      ServerConnector c = (ServerConnector) conns[0];
-      if (c.getLocalPort() < 0) {
-        throw new IllegalStateException("Jetty Connector is not open: " + 
-                                        c.getLocalPort());
-      }
-      protocol = c.getDefaultProtocol().equalsIgnoreCase("ssl")  ? "https" : "http";
-      return new URL(protocol, c.getHost(), c.getLocalPort(), config.context);
-
-=======
       return new URL(protocol, host, jettyPort, config.context);
     } catch (MalformedURLException e) {
       throw new RuntimeException(e);
@@ -735,7 +718,6 @@
   public URL getProxyBaseUrl() {
     try {
       return new URL(protocol, host, getLocalPort(), config.context);
->>>>>>> cbe9f822
     } catch (MalformedURLException e) {
       throw new RuntimeException(e);
     }
