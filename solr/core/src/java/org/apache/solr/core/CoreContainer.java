--- conflicted
+++ resolved
@@ -1457,31 +1457,19 @@
           docCollection = getZkController().getClusterState().getCollection(cd.getCollectionName());
           // turn off indexing now, before the new core is registered
           if (docCollection.getBool(ZkStateReader.READ_ONLY, false)) {
-<<<<<<< HEAD
-            newCore.indexEnabled = false;
-=======
             newCore.readOnly = true;
->>>>>>> 0bc26d07
           }
         }
 
         registerCore(cd, newCore, false, false);
 
         // force commit on old core if the new one is readOnly and prevent any new updates
-<<<<<<< HEAD
-        if (!newCore.indexEnabled) {
-=======
         if (newCore.readOnly) {
->>>>>>> 0bc26d07
           RefCounted<IndexWriter> iwRef = core.getSolrCoreState().getIndexWriter(null);
           if (iwRef != null) {
             IndexWriter iw = iwRef.get();
             // switch old core to readOnly
-<<<<<<< HEAD
-            core.indexEnabled = false;
-=======
             core.readOnly = true;
->>>>>>> 0bc26d07
             try {
               if (iw != null) {
                 iw.commit();
