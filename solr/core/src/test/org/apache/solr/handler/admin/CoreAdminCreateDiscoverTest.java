--- conflicted
+++ resolved
@@ -34,16 +34,8 @@
 import org.junit.BeforeClass;
 import org.junit.Test;
 
-<<<<<<< HEAD
-=======
-import java.io.File;
-import java.io.FileInputStream;
-import java.io.IOException;
-import java.io.InputStreamReader;
 import java.nio.charset.StandardCharsets;
-import java.util.Properties;
-
->>>>>>> f99edee7
+
 public class CoreAdminCreateDiscoverTest extends SolrTestCaseJ4 {
 
   private static File solrHomeDirectory = null;
@@ -58,15 +50,7 @@
   public static void beforeClass() throws Exception {
     useFactory(null); // I require FS-based indexes for this test.
 
-<<<<<<< HEAD
     solrHomeDirectory = createTempDir();
-=======
-    solrHomeDirectory = new File(dataDir, "solrHome/" + CoreAdminCreateDiscoverTest.getClassName());
-    if (solrHomeDirectory.exists()) {
-      FileUtils.deleteDirectory(solrHomeDirectory);
-    }
-    assertTrue("Failed to mkdirs workDir", solrHomeDirectory.mkdirs());
->>>>>>> f99edee7
 
     setupNoCoreTest(solrHomeDirectory, null);
 
